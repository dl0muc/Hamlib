--- conflicted
+++ resolved
@@ -5,11 +5,10 @@
 
 Please send Hamlib bug reports to hamlib-developer@lists.sourceforge.net
 
-<<<<<<< HEAD
 Version 1.2.15
 	* New rotator backends: Celestron (telescope mount)
 	* Fixes and features: K3
-=======
+
 Version 1.2.14
 	2011-08-01
 	* New models: SigFox Transfox, TH-D72A, IC-7410, IC-9100, IC-R9500, KX3,
@@ -24,19 +23,6 @@
 		make sure scan is stopped at IC-9000 opening, thd72 get channel
 		data (alpha).  See ChangeLog for a link to the online log.
 		Correct typos and SF.net URIs.
->>>>>>> 938f3305
-
-Version 1.2.14
-	2011-08-01
-	* New models: SigFox Transfox, TH-D72A, IC-7410, IC-9100, IC-R9500, KX3,
-		V4L2 API support (untested),
-	* New rotator backends: IF-100, TS-7400
-	* Fixes and features: K3/KX3, Build Win32 from script, rigctld/rotctld
-		ported to Mingw32, Win32 build fixes, remove obsolete bundled
-		libtool files, rigctl improvements, FUNcube string test (works
-		with V0.0 and V1.0), Yaesu newcat.c fixed to use
-		rig->state.current_vfo to store vfo value, add a command to
-		halt rigctld,
 
 Version 1.2.13.1
 	* 2011-05-29
